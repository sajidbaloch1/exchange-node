import ErrorResponse from "../../lib/error-handling/error-response.js";
import { encryptPassword, generateJwtToken, getTrimmedUser, validatePassword } from "../../lib/helpers/auth.js";
import { generateTransactionCode } from "../../lib/helpers/transaction-code.js";
import Currency from "../../models/v1/Currency.js";
import User, { USER_ROLE } from "../../models/v1/User.js";
import permissionService from "./permissionService.js";

const loginUser = async ({ username, password }) => {
  try {
    const allowedRoles = [
      USER_ROLE.SYSTEM_OWNER,
      USER_ROLE.SUPER_ADMIN,
      USER_ROLE.ADMIN,
      USER_ROLE.SUPER_MASTER,
      USER_ROLE.MASTER,
      USER_ROLE.AGENT,
    ];

    const errorMessage = "The provided credentials are incorrect. Please try again.";

    // Check if username exists
    const existingUser = await User.findOne({ username: username });
    if (!existingUser) {
      throw new Error(errorMessage);
    }

    // Check if user is allowed to login
    if (!allowedRoles.includes(existingUser.role)) {
      throw new Error(errorMessage);
    }

    // Check if password is valid
    const isValidPassword = await validatePassword(password, existingUser.password);
    if (!isValidPassword) {
      throw new Error(errorMessage);
    }

    const token = generateJwtToken({ _id: existingUser._id });

    const loggedInUser = existingUser.toJSON();
<<<<<<< HEAD

    const user = getTrimmedUser(loggedInUser);

    return { user, token };
=======
    delete loggedInUser.password;
    const userPermissions = await permissionService.fetchUserPermissions({
      userId: loggedInUser._id,
    });

    return { user: loggedInUser, token, userPermissions };
>>>>>>> 8f671acf
  } catch (e) {
    throw new ErrorResponse(e.message).status(200);
  }
};

const loginFrontUser = async ({ username, password }) => {
  try {
    const allowedRoles = [USER_ROLE.USER];

    const errorMessage = "The provided credentials are incorrect. Please try again.";

    // Check if username exists
    const existingUser = await User.findOne({
      username: username,
      role: USER_ROLE.USER,
    });
    if (!existingUser) {
      throw new Error(errorMessage);
    }

    // Check if user is allowed to login
    if (!allowedRoles.includes(existingUser.role)) {
      throw new Error(errorMessage);
    }

    // Check if password is valid
    const isValidPassword = await validatePassword(password, existingUser.password);
    if (!isValidPassword) {
      throw new Error(errorMessage);
    }

    const token = generateJwtToken({ _id: existingUser._id });

    const loggedInUser = existingUser.toJSON();

    const user = getTrimmedUser(loggedInUser);

    return { user, token };
  } catch (e) {
    throw new ErrorResponse(e.message).status(200);
  }
};

const registerUser = async ({ username, password, fullName, currencyId, mobileNumber }) => {
  try {
    // Check if currency exists
    const currency = await Currency.findById(currencyId);
    if (!currency) {
      throw new Error("Currency not found!");
    }

    const createdUser = await User.create({
      username,
      password,
      fullName,
      currencyId,
      mobileNumber,
    });

    const registeredUser = createdUser.toJSON();

    const user = getTrimmedUser(registeredUser);

    return user;
  } catch (e) {
    throw new ErrorResponse(e.message).status(200);
  }
};

const resetPassword = async ({ userId, oldPassword, newPassword, isForceChangePassword }) => {
  try {
    // Check if username exists
    const existingUser = await User.findOne({ _id: userId });
<<<<<<< HEAD
=======
    const transactionCodesInUse = await User
      .distinct("transactionCode")
      .exec();

>>>>>>> 8f671acf
    if (!existingUser) {
      throw new Error("The provided credentials are incorrect. Please try again.");
    }

    if (existingUser.lockPasswordChange === true) {
      throw new Error("You can not change password.");
    }

    // Check if password is valid
    const isValidPassword = await validatePassword(oldPassword, existingUser.password);
    if (!isValidPassword) {
      throw new Error("Old password is incorrect!");
    }

    // Reset force password change
    if (["true", true].includes(isForceChangePassword)) {
      existingUser.forcePasswordChange = false;
    }
    existingUser.password = await encryptPassword(newPassword);
    existingUser.transactionCode = await generateTransactionCode();

    await existingUser.save();

    const user = getTrimmedUser(existingUser.toJSON(), ["transactionCode"]);

    return user;
  } catch (e) {
    throw new ErrorResponse(e.message).status(200);
  }
};

export default {
  loginUser,
  loginFrontUser,
  registerUser,
  resetPassword,
};<|MERGE_RESOLUTION|>--- conflicted
+++ resolved
@@ -38,19 +38,13 @@
     const token = generateJwtToken({ _id: existingUser._id });
 
     const loggedInUser = existingUser.toJSON();
-<<<<<<< HEAD
 
     const user = getTrimmedUser(loggedInUser);
-
-    return { user, token };
-=======
-    delete loggedInUser.password;
     const userPermissions = await permissionService.fetchUserPermissions({
       userId: loggedInUser._id,
     });
 
-    return { user: loggedInUser, token, userPermissions };
->>>>>>> 8f671acf
+    return { user, token, userPermissions };
   } catch (e) {
     throw new ErrorResponse(e.message).status(200);
   }
@@ -124,13 +118,6 @@
   try {
     // Check if username exists
     const existingUser = await User.findOne({ _id: userId });
-<<<<<<< HEAD
-=======
-    const transactionCodesInUse = await User
-      .distinct("transactionCode")
-      .exec();
-
->>>>>>> 8f671acf
     if (!existingUser) {
       throw new Error("The provided credentials are incorrect. Please try again.");
     }
