import Transaction from "../../models/v1/Transaction.js";
import { generatePaginationQueries, generateSearchFilters } from "../../lib/helpers/filters.js";
import mongoose from "mongoose";
import ErrorResponse from "../../lib/error-handling/error-response.js";
import User from "../../models/v1/User.js";

// Create transaction in database
const createTransaction = async ({ points, balancePoints, type, remark, userId, fromId, fromtoName }) => {
  try {
    const userTransaction = new Transaction({
      points,
      balancePoints,
      type,
      remark,
      userId,
      fromId,
      fromtoName,
    });
    await userTransaction.save();
    return userTransaction;
  } catch (error) {
    throw new Error(error.message);
  }
};

// Fetch all transaction from the database
<<<<<<< HEAD
const fetchAllTransaction = async ({ ...reqBody }) => {
  try {
    const { page, perPage, sortBy, direction, searchQuery, userId } = reqBody;

    // Pagination and Sorting
    const sortDirection = direction === "asc" ? 1 : -1;

    const paginationQueries = generatePaginationQueries(page, perPage);

    let fromDate, toDate;
    if (reqBody.fromDate && reqBody.toDate) {
      fromDate = new Date(new Date(reqBody.fromDate).setUTCHours(0, 0, 0)).toISOString();
      toDate = new Date(new Date(reqBody.toDate).setUTCHours(23, 59, 59)).toISOString();
    }
    // Filters
    let filters = {};

    if (fromDate && toDate) {
      filters = {
        createdAt: { $gte: new Date(fromDate), $lte: new Date(toDate) },
        userId: new mongoose.Types.ObjectId(userId),
      };
    } else {
      filters = {
        userId: new mongoose.Types.ObjectId(userId),
      };
    }

    if (searchQuery) {
      const fields = ["fromtoName"];
      filters.$or = generateSearchFilters(searchQuery, fields);
    }

    const transaction = await Transaction.aggregate([
      {
        $match: filters,
      },
      {
        $facet: {
          totalRecords: [{ $count: "count" }],
          paginatedResults: [
=======
const fetchAllTransaction = async ({ user, ...reqBody }) => {
    try {
        const {
            page,
            perPage,
            sortBy,
            direction,
            searchQuery,
            userId
        } = reqBody;

        // Pagination and Sorting
        const sortDirection = direction === "asc" ? 1 : -1;

        const paginationQueries = generatePaginationQueries(page, perPage);

        let fromDate, toDate;
        if (reqBody.fromDate && reqBody.toDate) {
            fromDate = new Date(new Date(reqBody.fromDate).setUTCHours(0, 0, 0)).toISOString();
            toDate = new Date(new Date(reqBody.toDate).setUTCHours(23, 59, 59)).toISOString();
        }
        // Filters
        let filters = {};

        if (fromDate && toDate) {
            filters = {
                createdAt: { $gte: new Date(fromDate), $lte: new Date(toDate) },
                userId: new mongoose.Types.ObjectId(user._id)
            }
        }
        else {
            filters = {
                userId: new mongoose.Types.ObjectId(user._id)
            }
        }

        if (userId) {
            filters.userId = new mongoose.Types.ObjectId(userId);
            filters.fromId = new mongoose.Types.ObjectId(user._id);
        }
        if (searchQuery) {
            const fields = ["fromtoName"];
            filters.$or = generateSearchFilters(searchQuery, fields);
        }

        const transaction = await Transaction.aggregate([
            {
                $match: filters,
            },
>>>>>>> 8f671acf
            {
              $sort: { [sortBy]: sortDirection },
            },
            ...paginationQueries,
          ],
        },
      },
    ]);

    const data = {
      records: [],
      totalRecords: 0,
    };

    if (transaction?.length) {
      data.records = transaction[0]?.paginatedResults || [];
      data.totalRecords = transaction[0]?.totalRecords?.length ? transaction[0]?.totalRecords[0].count : 0;
    }

    return data;
  } catch (e) {
    throw new ErrorResponse(e.message).status(200);
  }
};

// Add transaction in database
const addTransaction = async ({ points, type, remark, userId, fromId }) => {
  try {
    const userIdFind = await User.findOne({ _id: userId });
    const fromIdFind = await User.findOne({ _id: fromId });
    let userTransaction, fromTransaction;
    if (type == "credit") {
      userTransaction = new Transaction({
        points,
        balancePoints: userIdFind.balance + points,
        type: "credit",
        remark,
        userId,
        fromId,
        fromtoName: userIdFind.username + " / " + fromIdFind.username,
      });
      await userTransaction.save();

      fromTransaction = new Transaction({
        points,
        balancePoints: fromIdFind.balance - points,
        type: "debit",
        remark,
        userId: fromId,
        fromId: userId,
        fromtoName: userIdFind.username + " / " + fromIdFind.username,
      });

      await fromTransaction.save();
    } else {
      userTransaction = new Transaction({
        points,
        balancePoints: userIdFind.balance - points,
        type: "debit",
        remark,
        userId,
        fromId,
        fromtoName: userIdFind.username + " / " + fromIdFind.username,
      });
      await userTransaction.save();

      fromTransaction = new Transaction({
        points,
        balancePoints: fromIdFind.balance + points,
        type: "credit",
        remark,
        userId: fromId,
        fromId: userId,
        fromtoName: userIdFind.username + " / " + fromIdFind.username,
      });

      await fromTransaction.save();
    }

    return userTransaction;
  } catch (error) {
    throw new Error(error.message);
  }
};

export default { createTransaction, fetchAllTransaction, addTransaction };<|MERGE_RESOLUTION|>--- conflicted
+++ resolved
@@ -24,8 +24,7 @@
 };
 
 // Fetch all transaction from the database
-<<<<<<< HEAD
-const fetchAllTransaction = async ({ ...reqBody }) => {
+const fetchAllTransaction = async ({ user, ...reqBody }) => {
   try {
     const { page, perPage, sortBy, direction, searchQuery, userId } = reqBody;
 
@@ -45,14 +44,18 @@
     if (fromDate && toDate) {
       filters = {
         createdAt: { $gte: new Date(fromDate), $lte: new Date(toDate) },
-        userId: new mongoose.Types.ObjectId(userId),
+        userId: new mongoose.Types.ObjectId(user._id),
       };
     } else {
       filters = {
-        userId: new mongoose.Types.ObjectId(userId),
+        userId: new mongoose.Types.ObjectId(user._id),
       };
     }
 
+    if (userId) {
+      filters.userId = new mongoose.Types.ObjectId(userId);
+      filters.fromId = new mongoose.Types.ObjectId(user._id);
+    }
     if (searchQuery) {
       const fields = ["fromtoName"];
       filters.$or = generateSearchFilters(searchQuery, fields);
@@ -66,57 +69,6 @@
         $facet: {
           totalRecords: [{ $count: "count" }],
           paginatedResults: [
-=======
-const fetchAllTransaction = async ({ user, ...reqBody }) => {
-    try {
-        const {
-            page,
-            perPage,
-            sortBy,
-            direction,
-            searchQuery,
-            userId
-        } = reqBody;
-
-        // Pagination and Sorting
-        const sortDirection = direction === "asc" ? 1 : -1;
-
-        const paginationQueries = generatePaginationQueries(page, perPage);
-
-        let fromDate, toDate;
-        if (reqBody.fromDate && reqBody.toDate) {
-            fromDate = new Date(new Date(reqBody.fromDate).setUTCHours(0, 0, 0)).toISOString();
-            toDate = new Date(new Date(reqBody.toDate).setUTCHours(23, 59, 59)).toISOString();
-        }
-        // Filters
-        let filters = {};
-
-        if (fromDate && toDate) {
-            filters = {
-                createdAt: { $gte: new Date(fromDate), $lte: new Date(toDate) },
-                userId: new mongoose.Types.ObjectId(user._id)
-            }
-        }
-        else {
-            filters = {
-                userId: new mongoose.Types.ObjectId(user._id)
-            }
-        }
-
-        if (userId) {
-            filters.userId = new mongoose.Types.ObjectId(userId);
-            filters.fromId = new mongoose.Types.ObjectId(user._id);
-        }
-        if (searchQuery) {
-            const fields = ["fromtoName"];
-            filters.$or = generateSearchFilters(searchQuery, fields);
-        }
-
-        const transaction = await Transaction.aggregate([
-            {
-                $match: filters,
-            },
->>>>>>> 8f671acf
             {
               $sort: { [sortBy]: sortDirection },
             },
