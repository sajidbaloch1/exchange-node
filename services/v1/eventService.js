import mongoose from "mongoose";
import ErrorResponse from "../../lib/error-handling/error-response.js";
import { generatePaginationQueries, generateSearchFilters } from "../../lib/helpers/pipeline.js";
import Event from "../../models/v1/Event.js";
import Market from "../../models/v1/Market.js";

// Fetch all event from the database
const fetchAllEvent = async ({ ...reqBody }) => {
  try {
    const {
      page,
      perPage,
      sortBy,
      direction,
      searchQuery,
      showDeleted,
      showRecord,
      status,
      sportId,
      competitionId,
      fields,
    } = reqBody;

    let fromDate, toDate;
    if (reqBody.fromDate && reqBody.toDate) {
      fromDate = new Date(new Date(reqBody.fromDate).setUTCHours(0, 0, 0)).toISOString();
      toDate = new Date(new Date(reqBody.toDate).setUTCHours(23, 59, 59)).toISOString();
    }
    // Projection
    const projection = [];
    if (fields) {
      projection.push({ $project: fields });
    }

    // Pagination and Sorting
    const sortDirection = direction === "asc" ? 1 : -1;
    const paginationQueries = generatePaginationQueries(page, perPage);

    // Filters
    let filters = {};
    if (showRecord == "All") {
      filters = {
        isDeleted: showDeleted,
      };
    } else {
      filters = {
        isDeleted: showDeleted,
        isManual: true,
      };
    }
    console.log(sportId);
    if (sportId) {
      filters.sportId = new mongoose.Types.ObjectId(sportId);
    }

    if (competitionId) {
      filters.competitionId = new mongoose.Types.ObjectId(competitionId);
    }

    if (status !== null) {
      filters.isActive = [true, "true"].includes(status);
    }

    if (fromDate && toDate) {
      filters.matchDate = { $gte: new Date(fromDate), $lte: new Date(toDate) }

    }

    if (searchQuery) {
      const fields = ["name", "sportId"];
      filters.$or = generateSearchFilters(searchQuery, fields);
    }

    const event = await Event.aggregate([
      {
        $match: filters,
      },
      {
        $lookup: {
          from: "sports",
          localField: "sportId",
          foreignField: "_id",
          as: "sport",
          pipeline: [
            {
              $project: { name: 1 },
            },
          ],
        },
      },
      {
        $unwind: {
          path: "$sport",
          preserveNullAndEmptyArrays: true,
        },
      },
      {
        $lookup: {
          from: "competitions",
          localField: "competitionId",
          foreignField: "_id",
          as: "competition",
          pipeline: [
            {
              $project: { name: 1 },
            },
          ],
        },
      },
      {
        $unwind: {
          path: "$competition",
          preserveNullAndEmptyArrays: true,
        },
      },
      {
        $set: {
          sportsName: "$sport.name",
          competitionName: "$competition.name",
        },
      },
      {
        $unset: ["sport", "competition"],
      },
      {
        $facet: {
          totalRecords: [{ $count: "count" }],
          paginatedResults: [
            ...projection,
            {
              $sort: { [sortBy]: sortDirection },
            },
            ...paginationQueries,
          ],
        },
      },
    ]);

    const data = {
      records: [],
      totalRecords: 0,
    };

    if (event?.length) {
      data.records = event[0]?.paginatedResults || [];
      data.totalRecords = event[0]?.totalRecords?.length ? event[0]?.totalRecords[0].count : 0;
    }

    return data;
  } catch (e) {
    throw new ErrorResponse(e.message).status(200);
  }
};

/**
 * Fetch event by Id from the database
 */
const fetchEventId = async (_id) => {
  try {
    return await Event.findById(_id);
  } catch (e) {
    throw new ErrorResponse(e.message).status(200);
  }
};

/**
 * Create event in the database
 */
const addEvent = async ({ ...reqBody }) => {
  const {
    name,
    sportId,
    competitionId,
    matchDate,
    oddsLimit,
    volumeLimit,
    minStake,
    maxStake,
    minStakeSession,
    maxStakeSession,
  } = reqBody;

  try {
    const newEventObj = {
      name,
      sportId,
      competitionId,
      matchDate,
      oddsLimit,
      volumeLimit,
      minStake,
      minStakeSession,
      maxStake,
      maxStakeSession,
      isActive: true,
      isManual: true,
    };

    const newEvent = await Event.create(newEventObj);

    return newEvent;
  } catch (e) {
    throw new ErrorResponse(e.message).status(200);
  }
};

/**
 * update event in the database
 */
const modifyEvent = async ({ ...reqBody }) => {
  try {
    const event = await Event.findById(reqBody._id);

    if (!event) {
      throw new Error("Event not found.");
    }

    event.name = reqBody.name;
    event.sportId = reqBody.sportId;
    event.competitionId = reqBody.competitionId;
    event.matchDate = reqBody.matchDate;
    event.matchTime = reqBody.matchTime;
    event.oddsLimit = reqBody.oddsLimit;
    event.volumeLimit = reqBody.volumeLimit;
    event.minStake = reqBody.minStake;
    event.maxStake = reqBody.maxStake;
    event.minStakeSession = reqBody.minStakeSession;
    event.maxStakeSession = reqBody.maxStakeSession;
    event.isActive = reqBody.isActive;
    event.completed = reqBody.completed;
    event.betDeleted = reqBody.betDeleted;

    await event.save();

    return event;
  } catch (e) {
    throw new ErrorResponse(e.message).status(200);
  }
};

/**
 * delete event in the database
 */
const removeEvent = async (_id) => {
  try {
    const event = await Event.findById(_id);

    await event.softDelete();

    return event;
  } catch (e) {
    throw new ErrorResponse(e.message).status(200);
  }
};

const eventStatusModify = async ({ _id, fieldName, status }) => {
  try {
    const event = await Event.findById(_id);

    event[fieldName] = status;
    await event.save();

    return event;
  } catch (e) {
    throw new ErrorResponse(e.message).status(200);
  }
};

const activeEvent = async ({ eventIds, competitionId }) => {
  try {
    await Event.updateMany({ competitionId }, { isActive: false });
    if (eventIds.length > 0) {
      await Event.updateMany({ _id: { $in: eventIds } }, { isActive: true });
    }
  } catch (e) {
    throw new ErrorResponse(e.message).status(200);
  }
};

const upcomingEvents = async () => {
  try {
    const event = await Event.find({
      matchDate: {
        $gt: new Date()
      }
    }, { name: 1, matchDate: 1 }).sort({ matchDate: 1 }).limit(10);

    return event;
  } catch (e) {
    throw new ErrorResponse(e.message).status(200);
  }
};

const getEventMatchData = async ({ eventId }) => {
  try {
    const event = await Market.aggregate([
      {
        $match: {
          eventId: new mongoose.Types.ObjectId(eventId)
        },
      },
      {
        $lookup: {
          from: "sports",
          localField: "sportId",
          foreignField: "_id",
          as: "sport",
          pipeline: [
            {
              $project: { name: 1 },
            },
          ],
        },
      },
      {
        $unwind: {
          path: "$sport",
          preserveNullAndEmptyArrays: true,
        },
      },
      {
        $lookup: {
          from: "events",
          localField: "eventId",
          foreignField: "_id",
          as: "event",
          pipeline: [
            {
              $project: { name: 1 },
            },
          ],
        },
      },
      {
        $unwind: {
          path: "$event",
          preserveNullAndEmptyArrays: true,
        },
      },
      {
        $lookup: {
          from: "competitions",
          localField: "competitionId",
          foreignField: "_id",
          as: "competition",
          pipeline: [
            {
              $project: { name: 1 },
            },
          ],
        },
      },
      {
        $unwind: {
          path: "$competition",
          preserveNullAndEmptyArrays: true,
        },
      },
      {
        $lookup: {
          from: "market_runners",
          localField: "_id",
          foreignField: "marketId",
          as: "market_runner",
          pipeline: [
            {
              $project: { runnerName: 1 },
            },
          ],
        },
      },

      {
        $set: {
          sportsName: "$sport.name",
          competitionName: "$competition.name",
          eventName: "$event.name",
        },
      },
      {
        $unset: ["sport", "competition", "event"],
      },

    ]);

<<<<<<< HEAD
    return event[0];
=======

    return event;
>>>>>>> 7c99e9fd
  } catch (e) {
    throw new ErrorResponse(e.message).status(200);
  }
};

export default {
  fetchAllEvent,
  fetchEventId,
  addEvent,
  modifyEvent,
  removeEvent,
  eventStatusModify,
  activeEvent,
  upcomingEvents,
  getEventMatchData,
};<|MERGE_RESOLUTION|>--- conflicted
+++ resolved
@@ -383,12 +383,8 @@
 
     ]);
 
-<<<<<<< HEAD
     return event[0];
-=======
-
-    return event;
->>>>>>> 7c99e9fd
+
   } catch (e) {
     throw new ErrorResponse(e.message).status(200);
   }
