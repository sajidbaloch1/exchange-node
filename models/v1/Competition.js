import mongoose from "mongoose";
import softDeletePlugin from "../plugins/soft-delete.js";
import timestampPlugin from "../plugins/timestamp.js";

const competitionSchema = new mongoose.Schema({
  // Name of the competition
  name: {
    type: String,
    required: true,
  },
  // Reference to the sport associated with this competition
  sportId: {
    type: mongoose.Schema.Types.ObjectId,
    ref: "sport",
    required: [true, "Sport is Required"],
  },
  // API identifier for the sport (if applicable)
  apiSportId: {
    type: Number,
<<<<<<< HEAD
  },
  // API identifier for the event (if applicable)
  apiCompetitionId: {
    type: Number,
=======
    default: null
>>>>>>> 6cbad2eb
  },
  // Date when the competition was created
  createdOn: {
    type: Date,
    required: true,
  },
  // Indicates if the competition is currently active or not
  isActive: {
    type: Boolean,
    default: true,
  },
  // Indicates if the competition is manually created (as opposed to being imported from an external API)
  isManual: {
    type: Boolean,
    default: false,
  },
  // Number of markets available for this competition (default is 0)
  marketCount: {
    type: Number,
    default: 0,
  },
  // Region or location associated with this competition
  competitionRegion: {
    type: String,
  },
});

competitionSchema.plugin(timestampPlugin);
competitionSchema.plugin(softDeletePlugin);

const Competition = mongoose.model("competition", competitionSchema);

export default Competition;<|MERGE_RESOLUTION|>--- conflicted
+++ resolved
@@ -17,14 +17,7 @@
   // API identifier for the sport (if applicable)
   apiSportId: {
     type: Number,
-<<<<<<< HEAD
-  },
-  // API identifier for the event (if applicable)
-  apiCompetitionId: {
-    type: Number,
-=======
     default: null
->>>>>>> 6cbad2eb
   },
   // Date when the competition was created
   createdOn: {
