import mongoose, { isValidObjectId } from "mongoose";
import ErrorResponse from "../lib/error-handling/error-response.js";
import {
  generatePaginationQueries,
  generateSearchFilters,
} from "../lib/helpers/filter.js";
import AppModule from "../models/AppModule.js";
import User, { USER_ACCESSIBLE_ROLES, USER_ROLE } from "../models/User.js";
import { validateTransactionCode } from "../lib/helpers/transaction-code.js";
import permissionService from "./permissionService.js";

// Fetch all users from the database
const fetchAllUsers = async ({ user, ...reqBody }) => {
  try {
    const {
      page,
      perPage,
      sortBy,
      direction,
      showDeleted,
      role,
      searchQuery,
      parentId,
    } = reqBody;

    // Pagination and Sorting
    const sortDirection = direction === "asc" ? 1 : -1;

    const paginationQueries = generatePaginationQueries(page, perPage);

    // Filters
    const filters = {
      isDeleted: showDeleted,
<<<<<<< HEAD
      role: { $ne: USER_ROLE.SYSTEM_OWNER },
=======
      role: { $ne: USER_ROLE.SYSTEM_OWNER }
>>>>>>> 99ab153a
    };

    if (role && role != USER_ROLE.SYSTEM_OWNER) {
      filters.role = role;
    }

    if (parentId) {
      filters.parentId = new mongoose.Types.ObjectId(parentId);
    }

    if (searchQuery) {
      const fields = ["username"];
      filters.$or = generateSearchFilters(searchQuery, fields);
    }

    const loggedInUser = await User.findById(user._id, { role: 1 });
    if (loggedInUser.role !== USER_ROLE.SYSTEM_OWNER) {
      filters.parentId = new mongoose.Types.ObjectId(user._id);
    }

    const users = await User.aggregate([
      {
        $match: filters,
      },
      {
        $lookup: {
          from: "users",
          localField: "parentId",
          foreignField: "_id",
          as: "parentUser",
          pipeline: [
            {
              $project: { username: 1 },
            },
          ],
        },
      },
      {
        $unwind: {
          path: "$parentUser",
          preserveNullAndEmptyArrays: true,
        },
      },
      {
        $unset: ["__v", "password"],
      },
      {
        $facet: {
          totalRecords: [{ $count: "count" }],
          paginatedResults: [
            {
              $sort: { [sortBy]: sortDirection },
            },
            ...paginationQueries,
          ],
        },
      },
    ]);

    const data = {
      records: [],
      totalRecords: 0,
    };

    if (users?.length) {
      data.records = users[0]?.paginatedResults || [];
      data.totalRecords = users[0]?.totalRecords?.length
        ? users[0]?.totalRecords[0].count
        : 0;
    }

    return data;
  } catch (e) {
    throw new ErrorResponse(e.message).status(200);
  }
};

/**
 * Fetch user by Id from the database
 */
const fetchUserId = async (_id) => {
  try {
    return await User.findById(_id, { password: 0 });
  } catch (e) {
    throw new ErrorResponse(e.message).status(200);
  }
};

/**
 * Create user in the database
 */
const addUser = async ({ user, ...reqBody }) => {
  const {
    fullName,
    username,
    password,
    rate,
    creditPoints,
    role,
    currencyId,
    mobileNumber,
    city,
  } = reqBody;

  try {
    const loggedInUser = await User.findById(user._id);

    const newUserObj = {
      fullName,
      username,
      password,
      role,
      city,
      mobileNumber,
      currencyId: loggedInUser.currencyId,
      parentId: loggedInUser._id,
      forcePasswordChange: true,
    };

    if (currencyId) {
      newUserObj.currencyId = currencyId;
    }

    if (rate) {
      newUserObj.rate = rate;
    }

    if (creditPoints) {
      if (creditPoints > loggedInUser.balance) {
        throw new Error("Given credit points exceed the available balance!");
      }
      newUserObj.creditPoints = creditPoints;
      newUserObj.balance = creditPoints;
    }

    if (loggedInUser.role === USER_ROLE.SYSTEM_OWNER) {
      if (!currencyId) {
        throw new Error("currencyId is required!");
      }
      newUserObj.currencyId = currencyId;
    }

    const newUser = await User.create(newUserObj);

    // Update logged in users balance and child status
    loggedInUser.balance = loggedInUser.balance - creditPoints;
    loggedInUser.hasChild = true;

    await loggedInUser.save();

    return newUser;
  } catch (e) {
    throw new ErrorResponse(e.message).status(200);
  }
};

const calculateUserPointBalance = async (currentUser, userReq) => {
  try {
    const parentUser = await User.findById(currentUser.parentId);

    let userNewCreditPoints = currentUser.creditPoints;
    let userNewBalance = currentUser.balance;
    const currentUserBalanceInUse =
      currentUser.creditPoints - currentUser.balance;

    let parentNewBalance = parentUser.balance;

    const pointDiff = userReq.creditPoints - currentUser.creditPoints;

    // If points reduced
    if (pointDiff < 0) {
      if (currentUser.balance < Math.abs(pointDiff)) {
        throw new Error("Balance already in use!");
      }
      parentNewBalance = parentUser.balance + Math.abs(pointDiff);
      // If no change in points
    } else if (pointDiff === 0) {
      userNewCreditPoints = currentUser.creditPoints;
      userNewBalance = currentUser.balance;
      parentNewBalance = parentUser.balance;
      // If points increased
    } else if (pointDiff > 0) {
      if (parentUser.balance < pointDiff) {
        throw new Error("Insufficient balance!");
      }
      parentNewBalance = parentUser.balance - pointDiff;
    }

    userNewCreditPoints = currentUser.creditPoints + pointDiff;
    userNewBalance = userNewCreditPoints - currentUserBalanceInUse;

    return {
      creditPoints: userNewCreditPoints,
      balance: userNewBalance,
      parentBalance: parentNewBalance,
    };
  } catch (e) {
    throw new ErrorResponse(e.message).status(200);
  }
};

/**
 * update user in the database
 */
const modifyUser = async ({ user, ...reqBody }) => {
  try {
    const currentUser = await User.findById(reqBody._id);
    if (currentUser.role === USER_ROLE.SYSTEM_OWNER) {
      throw new Error("Failed to update user!");
    }

    const loggedInUser = await User.findById(user._id);

    // Logged in user should have access to the current user's role
    // Logged in user should be direct parent or System Owner
    if (
      !(
        USER_ACCESSIBLE_ROLES[loggedInUser.role].includes(currentUser.role) &&
        (currentUser.parentId.toString() === loggedInUser._id.toString() ||
          loggedInUser.role === USER_ROLE.SYSTEM_OWNER)
      )
    ) {
      throw new Error("Failed to update user!");
    }

    const { creditPoints, balance, parentBalance } =
      await calculateUserPointBalance(currentUser, reqBody);

    reqBody.creditPoints = creditPoints;
    reqBody.balance = balance;

    const updatedUser = await User.findByIdAndUpdate(currentUser._id, reqBody, {
      new: true,
    });

    await User.findOneAndUpdate(updatedUser.parentId, {
      balance: parentBalance,
    });

    return updatedUser;
  } catch (e) {
    throw new ErrorResponse(e.message).status(200);
  }
};

/**
 * delete user in the database
 */
const removeUser = async (_id) => {
  try {
    const user = await User.findById(_id);

    await user.softDelete();

    return user;
  } catch (e) {
    throw new ErrorResponse(e.message).status(200);
  }
};

const statusModify = async ({ _id, isBetLock, isActive }) => {
  try {
    const user = await User.findById(_id);
    if (isBetLock) {
      user.isBetLock = isBetLock;
    }
    if (isActive) {
      user.isActive = isActive;
    }

    await user.save();

    return user;
  } catch (e) {
    throw new ErrorResponse(e.message).status(200);
  }
};

/**
 * fetch balance
 */
const fetchBalance = async ({ user, ...reqBody }) => {
  try {
<<<<<<< HEAD
    const { userId } = reqBody;
    const user = await User.findOne(
      { _id: userId, role: { $ne: USER_ROLE.SYSTEM_OWNER } },
      { balance: 1, _id: 0 }
    );
    if (user) {
      return user;
    } else {
      throw new Error("User Not Found!");
    }
  } catch (e) {
    throw new ErrorResponse(e.message).status(200);
  }
};

const cloneUser = async ({ user, ...reqBody }) => {
  try {
    const { fullName, username, password, moduleIds, transactionCode } =
      reqBody;

    // Validate module ids
    const validModuleIds = [];
    for (const id of moduleIds) {
      if (!isValidObjectId(id)) {
        continue;
      }
      const module = await AppModule.findById(id);
      if (module) {
        validModuleIds.push(id);
      }
    }

    // Validate parent
    const cloneParent = await User.findById(user._id).lean();
    if (!cloneParent || cloneParent.role === USER_ROLE.SYSTEM_OWNER) {
      throw new Error("Unauthorised request!");
    }
    const isValidCode = validateTransactionCode(
      transactionCode,
      cloneParent?.transactionCode
    );
    if (!isValidCode) {
      throw new Error("Invalid transactionCode!");
    }

    // Create user
    const newUserObj = {
      ...cloneParent,
      cloneParentId: cloneParent._id,
      fullName,
      username,
      password,
    };

    delete newUserObj._id;
    delete newUserObj.transactionCode;
    delete newUserObj.mobileNumber;

    const clonedUser = await User.create(newUserObj);

    // Create permissions
    await permissionService.setUserPermissions({
      userId: clonedUser._id,
      moduleIds,
    });

    return clonedUser;
=======
    const {
      userId
    } = reqBody;
    const user = await User.findOne({ _id: userId, role: { $ne: USER_ROLE.SYSTEM_OWNER } }, { balance: 1, _id: 0 });
    if (user) {
      return user;
    }
    else {
      throw new Error("User Not Found!");
    }
>>>>>>> 99ab153a
  } catch (e) {
    throw new ErrorResponse(e.message).status(200);
  }
};

<<<<<<< HEAD

=======
>>>>>>> 99ab153a
export default {
  fetchAllUsers,
  fetchUserId,
  addUser,
  modifyUser,
  removeUser,
  statusModify,
<<<<<<< HEAD
  fetchBalance,
  cloneUser,
=======
  fetchBalance
>>>>>>> 99ab153a
};<|MERGE_RESOLUTION|>--- conflicted
+++ resolved
@@ -31,11 +31,7 @@
     // Filters
     const filters = {
       isDeleted: showDeleted,
-<<<<<<< HEAD
       role: { $ne: USER_ROLE.SYSTEM_OWNER },
-=======
-      role: { $ne: USER_ROLE.SYSTEM_OWNER }
->>>>>>> 99ab153a
     };
 
     if (role && role != USER_ROLE.SYSTEM_OWNER) {
@@ -319,7 +315,6 @@
  */
 const fetchBalance = async ({ user, ...reqBody }) => {
   try {
-<<<<<<< HEAD
     const { userId } = reqBody;
     const user = await User.findOne(
       { _id: userId, role: { $ne: USER_ROLE.SYSTEM_OWNER } },
@@ -387,27 +382,11 @@
     });
 
     return clonedUser;
-=======
-    const {
-      userId
-    } = reqBody;
-    const user = await User.findOne({ _id: userId, role: { $ne: USER_ROLE.SYSTEM_OWNER } }, { balance: 1, _id: 0 });
-    if (user) {
-      return user;
-    }
-    else {
-      throw new Error("User Not Found!");
-    }
->>>>>>> 99ab153a
-  } catch (e) {
-    throw new ErrorResponse(e.message).status(200);
-  }
-};
-
-<<<<<<< HEAD
-
-=======
->>>>>>> 99ab153a
+  } catch (e) {
+    throw new ErrorResponse(e.message).status(200);
+  }
+};
+
 export default {
   fetchAllUsers,
   fetchUserId,
@@ -415,10 +394,6 @@
   modifyUser,
   removeUser,
   statusModify,
-<<<<<<< HEAD
   fetchBalance,
   cloneUser,
-=======
-  fetchBalance
->>>>>>> 99ab153a
 };