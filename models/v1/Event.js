--- conflicted
+++ resolved
@@ -17,10 +17,7 @@
   // API identifier for the sport (if applicable)
   apiSportId: {
     type: Number,
-<<<<<<< HEAD
-=======
     default: null,
->>>>>>> 6cbad2eb
   },
   // Reference to the competition associated with this event
   competitionId: {
@@ -31,27 +28,17 @@
   // API identifier for the competition (if applicable)
   apiCompetitionId: {
     type: Number,
-<<<<<<< HEAD
-  },
-  // API identifier for the specific match of the event (if applicable)
-  apiEventId: {
-    type: Number,
-=======
     default: null,
   },
   // API identifier for the specific match of the event (if applicable)
   apiMatchId: {
     type: Number,
     default: null,
->>>>>>> 6cbad2eb
   },
   // Date of the match
   matchDate: {
     type: Date,
-<<<<<<< HEAD
-=======
     default: null,
->>>>>>> 6cbad2eb
   },
   // Number of markets available for this event (default is 0)
   marketCount: {
