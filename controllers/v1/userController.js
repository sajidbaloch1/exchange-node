--- conflicted
+++ resolved
@@ -3,11 +3,7 @@
 import User from "../../models/v1/User.js";
 import { USER_ACTIVITY_EVENT } from "../../models/v1/UserActivity.js";
 import userRequest from "../../requests/v1/userRequest.js";
-<<<<<<< HEAD
 import calculateUserSettlementService from "../../services/v1/calculateUserSettlementService.js";
-import permissionService from "../../services/v1/permissionService.js";
-=======
->>>>>>> 3ef148db
 import userActivityService from "../../services/v1/userActivityService.js";
 import userService from "../../services/v1/userService.js";
 
@@ -127,7 +123,6 @@
   res.status(200).json({ success: true, data: { details: transactionCode } });
 };
 
-<<<<<<< HEAD
 const getUserPermissions = async (req, res) => {
   const { _id = null } = req.body;
 
@@ -169,8 +164,6 @@
   res.status(200).json({ success: true, data: { details: appModules } });
 };
 
-=======
->>>>>>> 3ef148db
 const getHydratedUser = async (req, res) => {
   const { _id = null } = req.body;
 
