import ErrorResponse from "../../lib/error-handling/error-response.js";
import { generateJwtToken, validatePassword } from "../../lib/helpers/auth.js";
import Currency from "../../models/v1/Currency.js";
<<<<<<< HEAD
import User from "../../models/v1/User.js";
import { generateTransactionCode } from "../../lib/helpers/transaction-code.js";
=======
import User, { USER_ROLE } from "../../models/v1/User.js";
>>>>>>> 0dfec503

const loginUser = async ({ username, password }) => {
  try {
    const allowedRoles = [
      USER_ROLE.SYSTEM_OWNER,
      USER_ROLE.SUPER_ADMIN,
      USER_ROLE.ADMIN,
      USER_ROLE.SUPER_MASTER,
      USER_ROLE.MASTER,
      USER_ROLE.AGENT,
    ];

    const errorMessage =
      "The provided credentials are incorrect. Please try again.";

    // Check if username exists
    const existingUser = await User.findOne({ username: username });
    if (!existingUser) {
      throw new Error(errorMessage);
    }

    // Check if user is allowed to login
    if (!allowedRoles.includes(existingUser.role)) {
      throw new Error(errorMessage);
    }

    // Check if password is valid
    const isValidPassword = await validatePassword(
      password,
      existingUser.password
    );
    if (!isValidPassword) {
      throw new Error(errorMessage);
    }

    const token = generateJwtToken({ _id: existingUser._id });

    const loggedInUser = existingUser.toJSON();
    delete loggedInUser.password;

    return { user: loggedInUser, token };
  } catch (e) {
    throw new ErrorResponse(e.message).status(200);
  }
};

const loginFrontUser = async ({ username, password }) => {
  try {
    const allowedRoles = [USER_ROLE.USER];

    const errorMessage =
      "The provided credentials are incorrect. Please try again.";

    // Check if username exists
    const existingUser = await User.findOne({
      username: username,
      role: USER_ROLE.USER,
    });
    if (!existingUser) {
      throw new Error(errorMessage);
    }

    // Check if user is allowed to login
    if (!allowedRoles.includes(existingUser.role)) {
      throw new Error(errorMessage);
    }

    // Check if password is valid
    const isValidPassword = await validatePassword(
      password,
      existingUser.password
    );
    if (!isValidPassword) {
      throw new Error(errorMessage);
    }

    const token = generateJwtToken({ _id: existingUser._id });

    const loggedInUser = existingUser.toJSON();
    delete loggedInUser.password;

    return { user: loggedInUser, token };
  } catch (e) {
    throw new ErrorResponse(e.message).status(200);
  }
};

const registerUser = async ({
  username,
  password,
  fullName,
  currencyId,
  mobileNumber,
}) => {
  try {
    // Check if currency exists
    const currency = await Currency.findById(currencyId);
    if (!currency) {
      throw new Error("Currency not found!");
    }

    const createdUser = await User.create({
      username,
      password,
      fullName,
      currencyId,
      mobileNumber,
    });

    const registeredUser = createdUser.toJSON();
    delete registeredUser.password;

    return registeredUser;
  } catch (e) {
    throw new ErrorResponse(e.message).status(200);
  }
};

const resetPassword = async ({
  userId,
  oldPassword,
  newPassword,
  isForceChangePassword,
}) => {
  try {
    // Check if user_id exists
    const existingUser = await User.findOne({ _id: userId });
<<<<<<< HEAD
    const transactionCodesInUse = await User
      .distinct("transactionCode")
      .exec();
=======
>>>>>>> 0dfec503
    if (!existingUser) {
      throw new Error(
        "The provided credentials are incorrect. Please try again."
      );
    }

    if (existingUser.lockPasswordChange === true) {
      throw new Error("You can not change password.");
    }

    // Check if password is valid
    const isValidPassword = await validatePassword(
      oldPassword,
      existingUser.password
    );

    if (!isValidPassword) {
      throw new Error("Old password is incorrect!");
    } else {
      if (isForceChangePassword === "true") {
        existingUser.password = newPassword;
        existingUser.forcePasswordChange = false;
        existingUser.transactionCode = generateTransactionCode(transactionCodesInUse);
        existingUser.save();
      } else {
        existingUser.password = newPassword;
        existingUser.transactionCode = generateTransactionCode(transactionCodesInUse);
        existingUser.save();
      }
    }

    const loggedInUser = existingUser.toJSON();
    delete loggedInUser.password;

    return existingUser;
  } catch (e) {
    throw new ErrorResponse(e.message).status(200);
  }
};

export default {
  loginUser,
  loginFrontUser,
  registerUser,
  resetPassword,
};<|MERGE_RESOLUTION|>--- conflicted
+++ resolved
@@ -1,12 +1,9 @@
 import ErrorResponse from "../../lib/error-handling/error-response.js";
 import { generateJwtToken, validatePassword } from "../../lib/helpers/auth.js";
 import Currency from "../../models/v1/Currency.js";
-<<<<<<< HEAD
-import User from "../../models/v1/User.js";
 import { generateTransactionCode } from "../../lib/helpers/transaction-code.js";
-=======
 import User, { USER_ROLE } from "../../models/v1/User.js";
->>>>>>> 0dfec503
+
 
 const loginUser = async ({ username, password }) => {
   try {
@@ -134,12 +131,10 @@
   try {
     // Check if user_id exists
     const existingUser = await User.findOne({ _id: userId });
-<<<<<<< HEAD
     const transactionCodesInUse = await User
       .distinct("transactionCode")
       .exec();
-=======
->>>>>>> 0dfec503
+    
     if (!existingUser) {
       throw new Error(
         "The provided credentials are incorrect. Please try again."
