import { nanoid } from "nanoid";
import ErrorResponse from "../../lib/error-handling/error-response.js";
<<<<<<< HEAD
import { uploadImageToS3 } from "../../lib/files/image-upload.js";
import ThemeSetting, { THEME_IMAGE_SIZES, THEME_IMAGE_TYPES } from "../../models/v1/ThemeSetting.js";
=======
import ThemeSetting from "../../models/v1/ThemeSetting.js";
import User from "../../models/v1/User.js";
>>>>>>> 84f49760

/**
 * Fetch themeSetting by Id from the database
 */
const fetchThemeSettingId = async (userId) => {
  try {
    const existingThemeSetting = await ThemeSetting.findOne({ userId: userId });
    if (!existingThemeSetting) {
      throw new Error("Theme Setting not found!");
    }

    return existingThemeSetting;
  } catch (e) {
    throw new ErrorResponse(e.message).status(200);
  }
};

/**
 * Upload theme images to S3
 * @param {String} themeSettingId
 * @param {Array} files
 * @returns {Promise<void>}
 */
const uploadThemeImages = async (themeSettingId, files) => {
  const themeSetting = await ThemeSetting.findById(themeSettingId);

  const { bannerImages = [], welcomeMobileImage, welcomeDesktopImage } = files;

  const imagePromises = [];

  const bannerImageNames = [];

  // Banner Images
  if (bannerImages.length) {
    bannerImages.forEach((image) => {
      const sizes = [
        THEME_IMAGE_SIZES.BANNER.ORIGINAL,
        THEME_IMAGE_SIZES.BANNER.DEFAULT,
        THEME_IMAGE_SIZES.BANNER.THUMBNAIL,
      ];
      sizes.forEach((size) => {
        const name = nanoid();
        const path = themeSetting.generateImagePath(THEME_IMAGE_TYPES.BANNER, size, name);
        imagePromises.push(uploadImageToS3({ image, path, size }));
        bannerImageNames.push(name);
      });
    });
  }

  // Welcome Image Mobile
  if (welcomeMobileImage) {
    const sizes = [
      THEME_IMAGE_SIZES.WELCOME_MOBILE.ORIGINAL,
      THEME_IMAGE_SIZES.WELCOME_MOBILE.DEFAULT,
      THEME_IMAGE_SIZES.WELCOME_MOBILE.THUMBNAIL,
    ];
    sizes.forEach((size) => {
      const path = themeSetting.generateImagePath(THEME_IMAGE_TYPES.WELCOME_MOBILE, size);
      imagePromises.push(uploadImageToS3({ image: welcomeMobileImage, path, size }));
    });
  }

  // Welcome Image Desktop
  if (welcomeDesktopImage) {
    const sizes = [
      THEME_IMAGE_SIZES.WELCOME_DESKTOP.ORIGINAL,
      THEME_IMAGE_SIZES.WELCOME_DESKTOP.DEFAULT,
      THEME_IMAGE_SIZES.WELCOME_DESKTOP.THUMBNAIL,
    ];
    sizes.forEach((size) => {
      const path = themeSetting.generateImagePath(THEME_IMAGE_TYPES.WELCOME_DESKTOP, size);
      imagePromises.push(uploadImageToS3({ image: welcomeDesktopImage, path, size }));
    });
  }

  await Promise.all(imagePromises)
    .then((results) => console.log(results))
    .catch((e) => console.log(e));

  if (bannerImageNames.length) {
    themeSetting.bannerImages = bannerImageNames;
    await themeSetting.save();
  }
};

/**
 * update themeSetting in the database
 */
const modifyThemeSetting = async ({ files, ...reqBody }) => {
  try {
    const themeSetting = await ThemeSetting.findOne({ userId: reqBody.userId });

    if (!themeSetting) {
      const {
        userId,
        facebookLink,
        twitterLink,
        instagramLink,
        telegramLink,
        youtubeLink,
        whatsappLink,
        blogLink,
        footerMessage,
        news,
        supportNumber,
        forgotPasswordLink,
        depositePopupNumber,
        welcomeMessage,
      } = reqBody;

      const newThemeSettingObj = {
        userId,
        facebookLink,
        twitterLink,
        instagramLink,
        telegramLink,
        youtubeLink,
        whatsappLink,
        blogLink,
        footerMessage,
        news,
        supportNumber,
        forgotPasswordLink,
        depositePopupNumber,
        welcomeMessage,
      };

      const newThemeSetting = await ThemeSetting.create(newThemeSettingObj);

      await uploadThemeImages(themeSetting._id, files);

      return newThemeSetting;
    } else {
      themeSetting.facebookLink = reqBody.facebookLink;
      themeSetting.twitterLink = reqBody.twitterLink;
      themeSetting.instagramLink = reqBody.instagramLink;
      themeSetting.telegramLink = reqBody.telegramLink;
      themeSetting.youtubeLink = reqBody.youtubeLink;
      themeSetting.whatsappLink = reqBody.whatsappLink;
      themeSetting.blogLink = reqBody.blogLink;
      themeSetting.footerMessage = reqBody.footerMessage;
      themeSetting.news = reqBody.news;
      themeSetting.supportNumber = reqBody.supportNumber;
      themeSetting.forgotPasswordLink = reqBody.forgotPasswordLink;
      themeSetting.hardBetDeleted = reqBody.hardBetDeleted;
      themeSetting.depositePopupNumber = reqBody.depositePopupNumber;
      themeSetting.welcomeMessage = reqBody.welcomeMessage;

      await themeSetting.save();

      await uploadThemeImages(themeSetting._id, files);

      return themeSetting;
    }
  } catch (e) {
    throw new ErrorResponse(e.message).status(200);
  }
};

<<<<<<< HEAD
=======
/**
 * get themeSetting for superadmin in the database
 */
const getThemeSettingByCurrencyAndDomain = async ({ ...reqBody }) => {
  try {
    const {
      currencyId,
      domainUrl
    } = reqBody;

    let getThemeSetting = {};
    const findSuperAdmin = await User.findOne({ currencyId: currencyId, domainUrl: domainUrl });
    if (findSuperAdmin) {
      getThemeSetting = await ThemeSetting.findOne({ userId: findSuperAdmin._id });
    }
    return getThemeSetting;
  } catch (e) {
    throw new ErrorResponse(e.message).status(200);
  }
};

>>>>>>> 84f49760
export default {
  fetchThemeSettingId,
  modifyThemeSetting,
  getThemeSettingByCurrencyAndDomain
};<|MERGE_RESOLUTION|>--- conflicted
+++ resolved
@@ -1,12 +1,8 @@
 import { nanoid } from "nanoid";
 import ErrorResponse from "../../lib/error-handling/error-response.js";
-<<<<<<< HEAD
 import { uploadImageToS3 } from "../../lib/files/image-upload.js";
 import ThemeSetting, { THEME_IMAGE_SIZES, THEME_IMAGE_TYPES } from "../../models/v1/ThemeSetting.js";
-=======
-import ThemeSetting from "../../models/v1/ThemeSetting.js";
 import User from "../../models/v1/User.js";
->>>>>>> 84f49760
 
 /**
  * Fetch themeSetting by Id from the database
@@ -165,18 +161,12 @@
     throw new ErrorResponse(e.message).status(200);
   }
 };
-
-<<<<<<< HEAD
-=======
 /**
  * get themeSetting for superadmin in the database
  */
 const getThemeSettingByCurrencyAndDomain = async ({ ...reqBody }) => {
   try {
-    const {
-      currencyId,
-      domainUrl
-    } = reqBody;
+    const { currencyId, domainUrl } = reqBody;
 
     let getThemeSetting = {};
     const findSuperAdmin = await User.findOne({ currencyId: currencyId, domainUrl: domainUrl });
@@ -189,9 +179,8 @@
   }
 };
 
->>>>>>> 84f49760
 export default {
   fetchThemeSettingId,
   modifyThemeSetting,
-  getThemeSettingByCurrencyAndDomain
+  getThemeSettingByCurrencyAndDomain,
 };