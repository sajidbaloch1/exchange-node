import mongoose, { isValidObjectId } from "mongoose";
import ErrorResponse from "../lib/error-handling/error-response.js";
import {
  generatePaginationQueries,
  generateSearchFilters,
} from "../lib/helpers/filters.js";
import AppModule from "../models/AppModule.js";
import User, { USER_ACCESSIBLE_ROLES, USER_ROLE } from "../models/User.js";
import { validateTransactionCode } from "../lib/helpers/transaction-code.js";
import permissionService from "./permissionService.js";

// Fetch all users from the database
const fetchAllUsers = async ({ user, ...reqBody }) => {
  try {
    const {
      page,
      perPage,
      sortBy,
      direction,
      showDeleted,
      role,
      searchQuery,
      parentId,
    } = reqBody;

    // Pagination and Sorting
    const sortDirection = direction === "asc" ? 1 : -1;

    const paginationQueries = generatePaginationQueries(page, perPage);

    // Filters
    const filters = {
      isDeleted: showDeleted,
      role: { $ne: USER_ROLE.SYSTEM_OWNER },
    };

    if (role && role != USER_ROLE.SYSTEM_OWNER) {
      filters.role = role;
    }

    if (parentId) {
      filters.parentId = new mongoose.Types.ObjectId(parentId);
    }

    if (searchQuery) {
      const fields = ["username"];
      filters.$or = generateSearchFilters(searchQuery, fields);
    }

    const loggedInUser = await User.findById(user._id, { role: 1 });
    if (loggedInUser.role !== USER_ROLE.SYSTEM_OWNER) {
      filters.parentId = new mongoose.Types.ObjectId(user._id);
    }

    const users = await User.aggregate([
      {
        $match: filters,
      },
      {
        $lookup: {
          from: "users",
          localField: "parentId",
          foreignField: "_id",
          as: "parentUser",
          pipeline: [
            {
              $project: { username: 1 },
            },
          ],
        },
      },
      {
        $unwind: {
          path: "$parentUser",
          preserveNullAndEmptyArrays: true,
        },
      },
      {
        $unset: ["__v", "password"],
      },
      {
        $facet: {
          totalRecords: [{ $count: "count" }],
          paginatedResults: [
            {
              $sort: { [sortBy]: sortDirection },
            },
            ...paginationQueries,
          ],
        },
      },
    ]);

    const data = {
      records: [],
      totalRecords: 0,
    };

    if (users?.length) {
      data.records = users[0]?.paginatedResults || [];
      data.totalRecords = users[0]?.totalRecords?.length
        ? users[0]?.totalRecords[0].count
        : 0;
    }

    return data;
  } catch (e) {
    throw new ErrorResponse(e.message).status(200);
  }
};

/**
 * Fetch user by Id from the database
 */
const fetchUserId = async (_id) => {
  try {
    return await User.findById(_id, { password: 0 });
  } catch (e) {
    throw new ErrorResponse(e.message).status(200);
  }
};

/**
 * Create user in the database
 */
const addUser = async ({ user, ...reqBody }) => {
  const {
    fullName,
    username,
    password,
    rate,
    creditPoints,
    role,
    currencyId,
    mobileNumber,
    city,
  } = reqBody;

  try {
    const loggedInUser = await User.findById(user._id);

    const newUserObj = {
      fullName,
      username,
      password,
      role,
      city,
      mobileNumber,
      currencyId: loggedInUser.currencyId,
      parentId: loggedInUser._id,
      forcePasswordChange: true,
    };

    if (currencyId) {
      newUserObj.currencyId = currencyId;
    }

    if (rate) {
      newUserObj.rate = rate;
    }

    if (creditPoints) {
      if (creditPoints > loggedInUser.balance) {
        throw new Error("Given credit points exceed the available balance!");
      }
      newUserObj.creditPoints = creditPoints;
      newUserObj.balance = creditPoints;
    }

    if (loggedInUser.role === USER_ROLE.SYSTEM_OWNER) {
      if (!currencyId) {
        throw new Error("currencyId is required!");
      }
      newUserObj.currencyId = currencyId;
    }

    const newUser = await User.create(newUserObj);

    // Update logged in users balance and child status
    loggedInUser.balance = loggedInUser.balance - creditPoints;
    loggedInUser.hasChild = true;

    await loggedInUser.save();

    return newUser;
  } catch (e) {
    throw new ErrorResponse(e.message).status(200);
  }
};

const calculateUserPointBalance = async (currentUser, userReq) => {
  try {
    const parentUser = await User.findById(currentUser.parentId);

    let userNewCreditPoints = currentUser.creditPoints;
    let userNewBalance = currentUser.balance;
    const currentUserBalanceInUse =
      currentUser.creditPoints - currentUser.balance;

    let parentNewBalance = parentUser.balance;

    const pointDiff = userReq.creditPoints - currentUser.creditPoints;

    // If points reduced
    if (pointDiff < 0) {
      if (currentUser.balance < Math.abs(pointDiff)) {
        throw new Error("Balance already in use!");
      }
      parentNewBalance = parentUser.balance + Math.abs(pointDiff);
      // If no change in points
    } else if (pointDiff === 0) {
      userNewCreditPoints = currentUser.creditPoints;
      userNewBalance = currentUser.balance;
      parentNewBalance = parentUser.balance;
      // If points increased
    } else if (pointDiff > 0) {
      if (parentUser.balance < pointDiff) {
        throw new Error("Insufficient balance!");
      }
      parentNewBalance = parentUser.balance - pointDiff;
    }

    userNewCreditPoints = currentUser.creditPoints + pointDiff;
    userNewBalance = userNewCreditPoints - currentUserBalanceInUse;

    return {
      creditPoints: userNewCreditPoints,
      balance: userNewBalance,
      parentBalance: parentNewBalance,
    };
  } catch (e) {
    throw new ErrorResponse(e.message).status(200);
  }
};

/**
 * update user in the database
 */
const modifyUser = async ({ user, ...reqBody }) => {
  try {
    const currentUser = await User.findById(reqBody._id);
    if (currentUser.role === USER_ROLE.SYSTEM_OWNER) {
      throw new Error("Failed to update user!");
    }

    const loggedInUser = await User.findById(user._id);

    // Logged in user should have access to the current user's role
    // Logged in user should be direct parent or System Owner
    if (
      !(
        USER_ACCESSIBLE_ROLES[loggedInUser.role].includes(currentUser.role) &&
        (currentUser.parentId.toString() === loggedInUser._id.toString() ||
          loggedInUser.role === USER_ROLE.SYSTEM_OWNER)
      )
    ) {
      throw new Error("Failed to update user!");
    }

    const { creditPoints, balance, parentBalance } =
      await calculateUserPointBalance(currentUser, reqBody);

    reqBody.creditPoints = creditPoints;
    reqBody.balance = balance;

    const updatedUser = await User.findByIdAndUpdate(currentUser._id, reqBody, {
      new: true,
    });

    await User.findOneAndUpdate(updatedUser.parentId, {
      balance: parentBalance,
    });

    return updatedUser;
  } catch (e) {
    throw new ErrorResponse(e.message).status(200);
  }
};

/**
 * delete user in the database
 */
const removeUser = async (_id) => {
  try {
    const user = await User.findById(_id);

    await user.softDelete();

    return user;
  } catch (e) {
    throw new ErrorResponse(e.message).status(200);
  }
};

const statusModify = async ({ _id, isBetLock, isActive }) => {
  try {
    const user = await User.findById(_id);
    if (isBetLock) {
      user.isBetLock = isBetLock;
    }
    if (isActive) {
      user.isActive = isActive;
    }

    await user.save();

    return user;
  } catch (e) {
    throw new ErrorResponse(e.message).status(200);
  }
};

/**
 * fetch balance
 */
const fetchBalance = async ({ user, ...reqBody }) => {
  try {
    const { userId } = reqBody;
    const user = await User.findOne(
      { _id: userId, role: { $ne: USER_ROLE.SYSTEM_OWNER } },
      { balance: 1, _id: 0 }
    );
    if (user) {
      return user;
    } else {
      throw new Error("User Not Found!");
    }
  } catch (e) {
    throw new ErrorResponse(e.message).status(200);
  }
};

const cloneUser = async ({ user, ...reqBody }) => {
  try {
    const { fullName, username, password, moduleIds, transactionCode } =
      reqBody;

    // Validate module ids
    const validModuleIds = [];
    for (const id of moduleIds) {
      if (!isValidObjectId(id)) {
        continue;
      }
      const module = await AppModule.findById(id);
      if (module) {
        validModuleIds.push(id);
      }
    }

    // Validate parent
    const cloneParent = await User.findById(user._id).lean();
    if (!cloneParent || cloneParent.role === USER_ROLE.SYSTEM_OWNER) {
      throw new Error("Unauthorised request!");
    }
    const isValidCode = validateTransactionCode(
      transactionCode,
      cloneParent?.transactionCode
    );
    if (!isValidCode) {
      throw new Error("Invalid transactionCode!");
    }

    // Create user
    const newUserObj = {
      ...cloneParent,
      cloneParentId: cloneParent._id,
      fullName,
      username,
      password,
    };

    delete newUserObj._id;
    delete newUserObj.transactionCode;
    delete newUserObj.mobileNumber;

    const clonedUser = await User.create(newUserObj);

    // Create permissions
    await permissionService.setUserPermissions({
      userId: clonedUser._id,
      moduleIds,
    });

    return clonedUser;
  } catch (e) {
    throw new ErrorResponse(e.message).status(200);
  }
};

export default {
  fetchAllUsers,
  fetchUserId,
  addUser,
  modifyUser,
  removeUser,
  statusModify,
  fetchBalance,
<<<<<<< HEAD
  cloneUser,
=======
>>>>>>> ecc32948
};<|MERGE_RESOLUTION|>--- conflicted
+++ resolved
@@ -395,8 +395,4 @@
   removeUser,
   statusModify,
   fetchBalance,
-<<<<<<< HEAD
-  cloneUser,
-=======
->>>>>>> ecc32948
 };