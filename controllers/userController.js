import ErrorResponse from "../lib/error-handling/error-response.js";
import { decryptTransactionCode } from "../lib/helpers/transaction-code.js";
import User from "../models/User.js";
import userRequest from "../requests/userRequest.js";
import permissionService from "../services/permissionService.js";
import userService from "../services/userService.js";
import { USER_ACTIVITY_EVENT } from "../models/UserActivity.js";
import userActivityService from "../services/userActivityService.js";

// Get all users
const getAllUser = async (req, res) => {
  const { user, body } = await userRequest.userListingRequest(req);

  const users = await userService.fetchAllUsers({ user, ...body });

  return res.status(200).json({ success: true, data: users });
};

// Get user by ID
const getUserById = async (req, res) => {
  const { _id = null } = req.body;

  if (!_id) {
    throw new Error("_id is required");
  }

  const user = await userService.fetchUserId(_id);

  res.status(200).json({ success: true, data: { details: user } });
};

// Create a new user
const createUser = async (req, res) => {
  const { user, body } = await userRequest.createUserRequest(req);

  const newUser = await userService.addUser({ user, ...body });

  await userActivityService.createUserActivity({
    userId: newUser._id,
    event: USER_ACTIVITY_EVENT.CREATED,
    ipAddress: body.ipAddress,
    description: body.description,
  });

  res.status(201).json({ success: true, data: { details: newUser } });
};

// Update a user
const updateUser = async (req, res) => {
  const { user, body } = await userRequest.updateUserRequest(req);

  const updatedUser = await userService.modifyUser({ user, ...body });

  await userActivityService.createUserActivity({
    userId: updatedUser._id,
    event: USER_ACTIVITY_EVENT.UPDATED,
    ipAddress: body.ipAddress,
    description: body.description,
  });

  res.status(200).json({ success: true, data: { details: updatedUser } });
};

// Delete a user
const deleteUser = async (req, res) => {
  const { _id } = req.body;

  if (!_id) {
    throw new Error("_id is required!");
  }

  const deletedUser = await userService.removeUser(_id);

  res.status(200).json({ success: true, data: { details: deletedUser } });
};

// Bet Lock
const updateUserStatus = async (req, res) => {
  const _id = req.body?._id || null;
  const isActive = req.body?.isActive || null;
  const isBetLock = req.body?.isBetLock || null;
  if (!_id) {
    throw new Error("_id is required!");
  }

  const updatedUserStatus = await userService.statusModify({
    _id,
    isActive,
    isBetLock,
  });

  res.status(200).json({ success: true, data: { details: updatedUserStatus } });
};

// Fetch User Balance
const fetchUserBalance = async (req, res) => {
  const { user, body } = await userRequest.fetchUserBalanceRequest(req);

  const fetchBalance = await userService.fetchBalance({ user, ...body });

  res.status(200).json({ success: true, data: fetchBalance });
};

<<<<<<< HEAD
const createUserClone = async (req, res) => {
  const { user, body } = await userRequest.cloneUserRequest(req);

  const clonedUser = await userService.cloneUser({ user, ...body });

  res.status(200).json({ success: true, data: { details: clonedUser } });
};

const getUserTransactionCode = async (req, res) => {
  const { _id = null } = req.body;

  if (!_id) {
    throw new ErrorResponse("_id is required!").status(200);
  }

  const user = await User.findById(_id, { transactionCode: 1 });
  const transactionCode = decryptTransactionCode(user.transactionCode);

  res.status(200).json({ success: true, data: { details: transactionCode } });
};

const getUserPermissions = async (req, res) => {
  const { _id = null } = req.body;

  if (!_id) {
    throw new ErrorResponse("_id is required!").status(200);
  }

  const userPermissions = await permissionService.fetchUserPermissions({
    userId: _id,
  });

  res.status(200).json({ success: true, data: { details: userPermissions } });
};

=======
>>>>>>> 99ab153a
export default {
  getAllUser,
  getUserById,
  createUser,
  updateUser,
  deleteUser,
  updateUserStatus,
  fetchUserBalance,
<<<<<<< HEAD
  createUserClone,
  getUserTransactionCode,
  getUserPermissions,
=======
>>>>>>> 99ab153a
};<|MERGE_RESOLUTION|>--- conflicted
+++ resolved
@@ -101,7 +101,6 @@
   res.status(200).json({ success: true, data: fetchBalance });
 };
 
-<<<<<<< HEAD
 const createUserClone = async (req, res) => {
   const { user, body } = await userRequest.cloneUserRequest(req);
 
@@ -137,8 +136,6 @@
   res.status(200).json({ success: true, data: { details: userPermissions } });
 };
 
-=======
->>>>>>> 99ab153a
 export default {
   getAllUser,
   getUserById,
@@ -147,10 +144,7 @@
   deleteUser,
   updateUserStatus,
   fetchUserBalance,
-<<<<<<< HEAD
   createUserClone,
   getUserTransactionCode,
   getUserPermissions,
-=======
->>>>>>> 99ab153a
 };