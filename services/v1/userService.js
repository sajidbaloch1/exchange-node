--- conflicted
+++ resolved
@@ -219,11 +219,7 @@
       points: creditPoints,
       balancePoints: creditPoints,
       type: "credit",
-<<<<<<< HEAD
       remark: "Opening pts",
-=======
-      remark: "User creation",
->>>>>>> f3ba08fb
       userId: newUser._id,
       fromId: loggedInUser._id,
       fromtoName: loggedInUser.username + " / " + username,
